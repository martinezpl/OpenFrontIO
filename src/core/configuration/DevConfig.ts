import { GameType, Player, PlayerInfo, UnitInfo, UnitType } from "../game/Game";
import { UserSettings } from "../game/UserSettings";
import { GameConfig } from "../Schemas";
import { GameEnv, ServerConfig } from "./Config";
import { DefaultConfig, DefaultServerConfig } from "./DefaultConfig";

export class DevServerConfig extends DefaultServerConfig {
  adminToken(): string {
    return "WARNING_DEV_ADMIN_KEY_DO_NOT_USE_IN_PRODUCTION";
  }

  env(): GameEnv {
    return GameEnv.Dev;
  }
<<<<<<< HEAD

=======
>>>>>>> 1dc78646
  gameCreationRate(highTraffic: boolean): number {
    return 5 * 1000;
  }

  discordRedirectURI(): string {
    return "http://localhost:3000/auth/callback";
  }
  numWorkers(): number {
    return 2;
  }
}

export class DevConfig extends DefaultConfig {
  constructor(sc: ServerConfig, gc: GameConfig, us: UserSettings) {
    super(sc, gc, us);
  }

  numSpawnPhaseTurns(): number {
    return this.gameConfig().gameType == GameType.Singleplayer ? 40 : 100;
    // return 100
  }

  unitInfo(type: UnitType): UnitInfo {
    const info = super.unitInfo(type);
    const oldCost = info.cost;
    // info.cost = (p: Player) => oldCost(p) / 1000000000;
    return info;
  }

  // tradeShipSpawnRate(): number {
  //   return 10;
  // }

  // percentageTilesOwnedToWin(): number {
  //     return 1
  // }

  // populationIncreaseRate(player: Player): number {
  //     return this.maxPopulation(player)
  // }

  // boatMaxDistance(): number {
  //     return 5000
  // }

  //   numBots(): number {
  //     return 0;
  //   }
  //   spawnNPCs(): boolean {
  //     return false;
  //   }
}<|MERGE_RESOLUTION|>--- conflicted
+++ resolved
@@ -12,10 +12,7 @@
   env(): GameEnv {
     return GameEnv.Dev;
   }
-<<<<<<< HEAD
 
-=======
->>>>>>> 1dc78646
   gameCreationRate(highTraffic: boolean): number {
     return 5 * 1000;
   }
